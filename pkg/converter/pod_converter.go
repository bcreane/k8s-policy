package converter

import (
	"fmt"
	"github.com/projectcalico/libcalico-go/lib/api"
	log "github.com/sirupsen/logrus"
	k8sApiV1 "k8s.io/client-go/pkg/api/v1"
	"reflect"
)

// Label which represents the namespace a given pod belongs to.
const k8sNamespaceLabel = "calico/k8s_ns"

type podConverter struct {
}

// NewPodConverter Constructor for podConverter
func NewPodConverter() Converter {
	return &podConverter{}
}
func (p *podConverter) Convert(k8sObj interface{}) (interface{}, error) {
	if reflect.TypeOf(k8sObj) != reflect.TypeOf(&k8sApiV1.Pod{}) {
		log.Fatalf("can not convert object %#v to workloadEndpoint. Object is not of type *v1.Pod", k8sObj)
	}

	pod := k8sObj.(*k8sApiV1.Pod)
	endpoint := api.NewWorkloadEndpoint()
	labels := make(map[string]string)

	// Add a special label for the Kubernetes namespace.  This is used
	// by selector-based policies to select all pods in a given namespace.
	labels[k8sNamespaceLabel] = pod.Namespace

	for k, v := range pod.ObjectMeta.Labels {
		labels[k] = v
	}

	endpoint.Metadata.Workload = fmt.Sprintf("%s.%s", pod.Namespace, pod.Name)
	endpoint.Metadata.Labels = labels

	return *endpoint, nil
}

// GetKey returns workloadID of the object as key.
// workloadID is namespace.name for kubernetes pod.
func (p *podConverter) GetKey(obj interface{}) string {
<<<<<<< HEAD
=======

>>>>>>> 4652c640
	if reflect.TypeOf(obj) != reflect.TypeOf(api.WorkloadEndpoint{}) {
		log.Fatalf("can not construct key for object %#v. Object is not of type api.WorkloadEndpoint", obj)
	}
	endpoint := obj.(api.WorkloadEndpoint)
	return endpoint.Metadata.Workload
}<|MERGE_RESOLUTION|>--- conflicted
+++ resolved
@@ -44,10 +44,6 @@
 // GetKey returns workloadID of the object as key.
 // workloadID is namespace.name for kubernetes pod.
 func (p *podConverter) GetKey(obj interface{}) string {
-<<<<<<< HEAD
-=======
-
->>>>>>> 4652c640
 	if reflect.TypeOf(obj) != reflect.TypeOf(api.WorkloadEndpoint{}) {
 		log.Fatalf("can not construct key for object %#v. Object is not of type api.WorkloadEndpoint", obj)
 	}
